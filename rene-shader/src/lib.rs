--- conflicted
+++ resolved
@@ -239,11 +239,7 @@
     let prev: Vec4 = image.read(pos);
 
     unsafe {
-<<<<<<< HEAD
-        image.write(pos, prev + vec3a(0.5, 0.0, 0.0).extend(1.0));
-=======
         image.write(pos, prev + albedo.extend(0.0));
->>>>>>> aea088d6
     }
 }
 
