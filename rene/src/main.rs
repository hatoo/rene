use std::{
    borrow::Cow,
    collections::HashSet,
    ffi::{c_void, CStr, CString},
    fs::File,
    io::Read,
    os::raw::c_char,
    path::PathBuf,
    ptr::{self, null},
};

use ash::{
    extensions::khr::AccelerationStructure,
    prelude::VkResult,
    util::Align,
    vk::{self, AccelerationStructureKHR},
};

use clap::Parser;
use glam::{Vec2, Vec3A};
use nom::error::convert_error;
use pbrt_parser::include::expand_include;
use rand::prelude::*;
use rene_shader::{
    area_light::EnumAreaLight, light::EnumLight, material::EnumMaterial, texture::EnumTexture,
    IndexData, Uniform, Vertex,
};
use scene::Scene;

mod scene;

pub struct ShaderIndex {}

impl ShaderIndex {
    const TRIANGLE: u32 = 0;
    const SPHERE: u32 = 1;
}

#[derive(Parser)]
struct Opts {
    #[clap(help = "pbrt file")]
    pbrt_path: PathBuf,
    #[clap(help = "AOV normal", long = "aov-normal")]
    aov_normal: Option<PathBuf>,
    #[clap(help = "AOV albedo", long = "aov-albedo")]
    aov_albedo: Option<PathBuf>,
    #[clap(
        help = "Use Optix Denoiser. Need to build with \"optix-denoiser\" feature",
        long = "optix-denoiser"
    )]
    optix_denoiser: bool,
}

fn main() {
    simple_logger::init().unwrap();

    const ENABLE_VALIDATION_LAYER: bool = true;
    const COLOR_FORMAT: vk::Format = vk::Format::R32G32B32A32_SFLOAT;

    const N_SAMPLES: u32 = 5000;
    const N_SAMPLES_ITER: u32 = 100;

    let mut opts: Opts = Opts::parse();
    let mut pbrt_file = String::new();

    #[cfg(not(feature = "optix-denoiser"))]
    if opts.optix_denoiser {
        log::warn!(
            "Optix Denoiser was enabled but built without \"optix-denoiser\" feature. Ignore."
        );
    }

    File::open(&opts.pbrt_path)
        .unwrap()
        .read_to_string(&mut pbrt_file)
        .unwrap();

    opts.pbrt_path.pop();

    match expand_include(pbrt_file.as_str(), &opts.pbrt_path).unwrap() {
        Cow::Borrowed(_) => {}
        Cow::Owned(s) => pbrt_file = s,
    }

    let parsed_scene = match pbrt_parser::parse_pbrt(&pbrt_file) {
        Ok(scene) => scene,
        Err(e) => {
            println!("{}", convert_error(pbrt_file.as_str(), e));
            return;
        }
    };
    let scene = match scene::Scene::create(parsed_scene) {
        Ok(scene) => scene,
        Err(e) => {
            println!("{}", e);
            return;
        }
    };

    let validation_layers: Vec<CString> = if ENABLE_VALIDATION_LAYER {
        vec![CString::new("VK_LAYER_KHRONOS_validation").unwrap()]
    } else {
        Vec::new()
    };
    let validation_layers_ptr: Vec<*const i8> = validation_layers
        .iter()
        .map(|c_str| c_str.as_ptr())
        .collect();

    let entry = unsafe { ash::Entry::load() }.unwrap();

    assert_eq!(
        check_validation_layer_support(
            &entry,
            validation_layers.iter().map(|cstring| cstring.as_c_str())
        ),
        Ok(true)
    );

    let instance = {
        let application_name = CString::new("Hello Triangle").unwrap();
        let engine_name = CString::new("No Engine").unwrap();

        let mut debug_utils_create_info = vk::DebugUtilsMessengerCreateInfoEXT::builder()
            .message_severity(
                vk::DebugUtilsMessageSeverityFlagsEXT::WARNING |
            // vk::DebugUtilsMessageSeverityFlagsEXT::VERBOSE |
            // vk::DebugUtilsMessageSeverityFlagsEXT::INFO |
            vk::DebugUtilsMessageSeverityFlagsEXT::ERROR,
            )
            .message_type(
                vk::DebugUtilsMessageTypeFlagsEXT::GENERAL
                    | vk::DebugUtilsMessageTypeFlagsEXT::PERFORMANCE
                    | vk::DebugUtilsMessageTypeFlagsEXT::VALIDATION,
            )
            .pfn_user_callback(Some(default_vulkan_debug_utils_callback))
            .build();

        let application_info = vk::ApplicationInfo::builder()
            .application_name(application_name.as_c_str())
            .application_version(vk::make_api_version(0, 1, 0, 0))
            .engine_name(engine_name.as_c_str())
            .engine_version(vk::make_api_version(0, 1, 0, 0))
            .api_version(vk::API_VERSION_1_2)
            .build();

        let instance_create_info = vk::InstanceCreateInfo::builder()
            .application_info(&application_info)
            .enabled_layer_names(validation_layers_ptr.as_slice());

        let instance_create_info = if ENABLE_VALIDATION_LAYER {
            instance_create_info.push_next(&mut debug_utils_create_info)
        } else {
            instance_create_info
        }
        .build();

        unsafe { entry.create_instance(&instance_create_info, None) }
            .expect("failed to create instance!")
    };

    let (physical_device, queue_family_index) = pick_physical_device_and_queue_family_indices(
        &instance,
        &[
            ash::extensions::khr::AccelerationStructure::name(),
            ash::extensions::khr::DeferredHostOperations::name(),
            ash::extensions::khr::RayTracingPipeline::name(),
        ],
    )
    .unwrap()
    .unwrap();

    let device: ash::Device = {
        let priorities = [1.0];

        let queue_create_info = vk::DeviceQueueCreateInfo::builder()
            .queue_family_index(queue_family_index)
            .queue_priorities(&priorities)
            .build();

        let mut features2 = vk::PhysicalDeviceFeatures2::default();
        unsafe {
            instance
                .fp_v1_1()
                .get_physical_device_features2(physical_device, &mut features2)
        };

        let mut features12 = vk::PhysicalDeviceVulkan12Features::builder()
            .shader_int8(true)
            .buffer_device_address(true)
            .vulkan_memory_model(true)
            .build();

        let mut as_feature = vk::PhysicalDeviceAccelerationStructureFeaturesKHR::builder()
            .acceleration_structure(true)
            .build();

        let mut raytracing_pipeline = vk::PhysicalDeviceRayTracingPipelineFeaturesKHR::builder()
            .ray_tracing_pipeline(true)
            .build();

        let queue_create_infos = [queue_create_info];
        let enabled_extension_names = [
            ash::extensions::khr::RayTracingPipeline::name().as_ptr(),
            ash::extensions::khr::AccelerationStructure::name().as_ptr(),
            ash::extensions::khr::DeferredHostOperations::name().as_ptr(),
            vk::KhrSpirv14Fn::name().as_ptr(),
            vk::ExtScalarBlockLayoutFn::name().as_ptr(),
            vk::KhrGetMemoryRequirements2Fn::name().as_ptr(),
        ];

        let device_create_info = vk::DeviceCreateInfo::builder()
            .push_next(&mut features2)
            .push_next(&mut features12)
            .push_next(&mut as_feature)
            .push_next(&mut raytracing_pipeline)
            .queue_create_infos(&queue_create_infos)
            .enabled_layer_names(validation_layers_ptr.as_slice())
            .enabled_extension_names(&enabled_extension_names)
            .build();

        unsafe { instance.create_device(physical_device, &device_create_info, None) }
            .expect("Failed to create logical Device!")
    };

    let mut rt_pipeline_properties = vk::PhysicalDeviceRayTracingPipelinePropertiesKHR::default();

    {
        let mut physical_device_properties2 = vk::PhysicalDeviceProperties2::builder()
            .push_next(&mut rt_pipeline_properties)
            .build();

        unsafe {
            instance
                .get_physical_device_properties2(physical_device, &mut physical_device_properties2);
        }
    }
    let acceleration_structure =
        ash::extensions::khr::AccelerationStructure::new(&instance, &device);

    let rt_pipeline = ash::extensions::khr::RayTracingPipeline::new(&instance, &device);

    let graphics_queue = unsafe { device.get_device_queue(queue_family_index, 0) };

    let command_pool = {
        let command_pool_create_info = vk::CommandPoolCreateInfo::builder()
            .queue_family_index(queue_family_index)
            .flags(vk::CommandPoolCreateFlags::RESET_COMMAND_BUFFER)
            .build();

        unsafe { device.create_command_pool(&command_pool_create_info, None) }
            .expect("Failed to create Command Pool!")
    };

    let device_memory_properties =
        unsafe { instance.get_physical_device_memory_properties(physical_device) };

    let image = {
        let image_create_info = vk::ImageCreateInfo::builder()
            .image_type(vk::ImageType::TYPE_2D)
            .format(COLOR_FORMAT)
            .extent(
                vk::Extent3D::builder()
                    .width(scene.film.xresolution)
                    .height(scene.film.yresolution)
                    .depth(1)
                    .build(),
            )
            .mip_levels(1)
            .array_layers(3)
            .samples(vk::SampleCountFlags::TYPE_1)
            .tiling(vk::ImageTiling::OPTIMAL)
            .usage(
                vk::ImageUsageFlags::COLOR_ATTACHMENT
                    | vk::ImageUsageFlags::TRANSFER_DST
                    | vk::ImageUsageFlags::STORAGE
                    | vk::ImageUsageFlags::TRANSFER_SRC,
            )
            .sharing_mode(vk::SharingMode::EXCLUSIVE)
            .build();

        unsafe { device.create_image(&image_create_info, None) }.unwrap()
    };

    let device_memory = {
        let mem_reqs = unsafe { device.get_image_memory_requirements(image) };
        let mem_alloc_info = vk::MemoryAllocateInfo::builder()
            .allocation_size(mem_reqs.size)
            .memory_type_index(get_memory_type_index(
                device_memory_properties,
                mem_reqs.memory_type_bits,
                vk::MemoryPropertyFlags::DEVICE_LOCAL,
            ));

        unsafe { device.allocate_memory(&mem_alloc_info, None) }.unwrap()
    };

    unsafe { device.bind_image_memory(image, device_memory, 0) }.unwrap();

    let image_view = {
        let image_view_create_info = vk::ImageViewCreateInfo::builder()
            .view_type(vk::ImageViewType::TYPE_2D_ARRAY)
            .format(COLOR_FORMAT)
            .subresource_range(vk::ImageSubresourceRange {
                aspect_mask: vk::ImageAspectFlags::COLOR,
                base_mip_level: 0,
                level_count: 1,
                base_array_layer: 0,
                layer_count: 3,
            })
            .image(image)
            .build();

        unsafe { device.create_image_view(&image_view_create_info, None) }.unwrap()
    };

    {
        let command_buffer = {
            let allocate_info = vk::CommandBufferAllocateInfo::builder()
                .command_buffer_count(1)
                .command_pool(command_pool)
                .level(vk::CommandBufferLevel::PRIMARY)
                .build();

            let command_buffers =
                unsafe { device.allocate_command_buffers(&allocate_info) }.unwrap();
            command_buffers[0]
        };

        unsafe {
            device.begin_command_buffer(
                command_buffer,
                &vk::CommandBufferBeginInfo::builder()
                    .flags(vk::CommandBufferUsageFlags::ONE_TIME_SUBMIT)
                    .build(),
            )
        }
        .unwrap();

        let image_barrier = vk::ImageMemoryBarrier::builder()
            .src_access_mask(vk::AccessFlags::empty())
            .dst_access_mask(vk::AccessFlags::empty())
            .old_layout(vk::ImageLayout::UNDEFINED)
            .new_layout(vk::ImageLayout::GENERAL)
            .image(image)
            .subresource_range(
                vk::ImageSubresourceRange::builder()
                    .aspect_mask(vk::ImageAspectFlags::COLOR)
                    .base_mip_level(0)
                    .level_count(1)
                    .base_array_layer(0)
                    .layer_count(3)
                    .build(),
            )
            .build();

        unsafe {
            device.cmd_pipeline_barrier(
                command_buffer,
                vk::PipelineStageFlags::ALL_COMMANDS,
                vk::PipelineStageFlags::ALL_COMMANDS,
                vk::DependencyFlags::empty(),
                &[],
                &[],
                &[image_barrier],
            );

            device.end_command_buffer(command_buffer).unwrap();
        }

        let command_buffers = [command_buffer];

        let submit_infos = [vk::SubmitInfo::builder()
            .command_buffers(&command_buffers)
            .build()];

        unsafe {
            device
                .queue_submit(graphics_queue, &submit_infos, vk::Fence::null())
                .expect("Failed to execute queue submit.");

            device.queue_wait_idle(graphics_queue).unwrap();
            device.free_command_buffers(command_pool, &[command_buffer]);
        }
    }

    let scene_buffers = SceneBuffers::new(
        &scene,
        &device,
        device_memory_properties,
        &acceleration_structure,
        command_pool,
        graphics_queue,
    );

    let (descriptor_set_layout, graphics_pipeline, pipeline_layout, shader_groups_len) = {
        let descriptor_set_layout = unsafe {
            device.create_descriptor_set_layout(
                &vk::DescriptorSetLayoutCreateInfo::builder()
                    .bindings(&[
                        vk::DescriptorSetLayoutBinding::builder()
                            .descriptor_count(1)
                            .descriptor_type(vk::DescriptorType::UNIFORM_BUFFER)
                            .stage_flags(
                                vk::ShaderStageFlags::RAYGEN_KHR | vk::ShaderStageFlags::MISS_KHR,
                            )
                            .binding(0)
                            .build(),
                        vk::DescriptorSetLayoutBinding::builder()
                            .descriptor_count(1)
                            .descriptor_type(vk::DescriptorType::ACCELERATION_STRUCTURE_KHR)
                            .stage_flags(vk::ShaderStageFlags::RAYGEN_KHR)
                            .binding(1)
                            .build(),
                        vk::DescriptorSetLayoutBinding::builder()
                            .descriptor_count(1)
                            .descriptor_type(vk::DescriptorType::STORAGE_IMAGE)
                            .stage_flags(vk::ShaderStageFlags::RAYGEN_KHR)
                            .binding(2)
                            .build(),
                        vk::DescriptorSetLayoutBinding::builder()
                            .descriptor_count(1)
                            .descriptor_type(vk::DescriptorType::STORAGE_BUFFER)
                            .stage_flags(vk::ShaderStageFlags::RAYGEN_KHR)
                            .binding(3)
                            .build(),
                        vk::DescriptorSetLayoutBinding::builder()
                            .descriptor_count(1)
                            .descriptor_type(vk::DescriptorType::STORAGE_BUFFER)
                            .stage_flags(vk::ShaderStageFlags::RAYGEN_KHR)
                            .binding(4)
                            .build(),
                        vk::DescriptorSetLayoutBinding::builder()
                            .descriptor_count(1)
                            .descriptor_type(vk::DescriptorType::STORAGE_BUFFER)
                            .stage_flags(vk::ShaderStageFlags::RAYGEN_KHR)
                            .binding(5)
                            .build(),
                        vk::DescriptorSetLayoutBinding::builder()
                            .descriptor_count(1)
                            .descriptor_type(vk::DescriptorType::STORAGE_BUFFER)
                            .stage_flags(
                                vk::ShaderStageFlags::RAYGEN_KHR
                                    | vk::ShaderStageFlags::CLOSEST_HIT_KHR,
                            )
                            .binding(6)
                            .build(),
                        vk::DescriptorSetLayoutBinding::builder()
                            .descriptor_count(1)
                            .descriptor_type(vk::DescriptorType::STORAGE_BUFFER)
                            .stage_flags(vk::ShaderStageFlags::CLOSEST_HIT_KHR)
                            .binding(7)
                            .build(),
                        vk::DescriptorSetLayoutBinding::builder()
                            .descriptor_count(1)
                            .descriptor_type(vk::DescriptorType::STORAGE_BUFFER)
                            .stage_flags(vk::ShaderStageFlags::CLOSEST_HIT_KHR)
                            .binding(8)
                            .build(),
                        vk::DescriptorSetLayoutBinding::builder()
                            .descriptor_count(1)
                            .descriptor_type(vk::DescriptorType::STORAGE_BUFFER)
                            .stage_flags(vk::ShaderStageFlags::CLOSEST_HIT_KHR)
                            .binding(9)
                            .build(),
                    ])
                    .build(),
                None,
            )
        }
        .unwrap();

        let push_constant_range = vk::PushConstantRange::builder()
            .offset(0)
            .size(4)
            .stage_flags(vk::ShaderStageFlags::RAYGEN_KHR)
            .build();

        const SHADER: &[u8] = include_bytes!(env!("rene_shader.spv"));

        let shader_module = unsafe { create_shader_module(&device, SHADER).unwrap() };

        let layouts = [descriptor_set_layout];
        let layout_create_info = vk::PipelineLayoutCreateInfo::builder()
            .set_layouts(&layouts)
            .push_constant_ranges(&[push_constant_range])
            .build();

        let pipeline_layout =
            unsafe { device.create_pipeline_layout(&layout_create_info, None) }.unwrap();

        let shader_groups = vec![
            // group0 = [ raygen ]
            vk::RayTracingShaderGroupCreateInfoKHR::builder()
                .ty(vk::RayTracingShaderGroupTypeKHR::GENERAL)
                .general_shader(0)
                .closest_hit_shader(vk::SHADER_UNUSED_KHR)
                .any_hit_shader(vk::SHADER_UNUSED_KHR)
                .intersection_shader(vk::SHADER_UNUSED_KHR)
                .build(),
            // group1 = [ miss ]
            vk::RayTracingShaderGroupCreateInfoKHR::builder()
                .ty(vk::RayTracingShaderGroupTypeKHR::GENERAL)
                .general_shader(1)
                .closest_hit_shader(vk::SHADER_UNUSED_KHR)
                .any_hit_shader(vk::SHADER_UNUSED_KHR)
                .intersection_shader(vk::SHADER_UNUSED_KHR)
                .build(),
            // group2 = [ triangle ]
            vk::RayTracingShaderGroupCreateInfoKHR::builder()
                .ty(vk::RayTracingShaderGroupTypeKHR::TRIANGLES_HIT_GROUP)
                .general_shader(vk::SHADER_UNUSED_KHR)
                .closest_hit_shader(4)
                .any_hit_shader(vk::SHADER_UNUSED_KHR)
                .intersection_shader(vk::SHADER_UNUSED_KHR)
                .build(),
            // group2 = [ sphere ]
            vk::RayTracingShaderGroupCreateInfoKHR::builder()
                .ty(vk::RayTracingShaderGroupTypeKHR::PROCEDURAL_HIT_GROUP)
                .general_shader(vk::SHADER_UNUSED_KHR)
                .closest_hit_shader(3)
                .any_hit_shader(vk::SHADER_UNUSED_KHR)
                .intersection_shader(2)
                .build(),
        ];

        let shader_stages = vec![
            vk::PipelineShaderStageCreateInfo::builder()
                .stage(vk::ShaderStageFlags::RAYGEN_KHR)
                .module(shader_module)
                .name(std::ffi::CStr::from_bytes_with_nul(b"main_ray_generation\0").unwrap())
                .build(),
            vk::PipelineShaderStageCreateInfo::builder()
                .stage(vk::ShaderStageFlags::MISS_KHR)
                .module(shader_module)
                .name(std::ffi::CStr::from_bytes_with_nul(b"main_miss\0").unwrap())
                .build(),
            vk::PipelineShaderStageCreateInfo::builder()
                .stage(vk::ShaderStageFlags::INTERSECTION_KHR)
                .module(shader_module)
                .name(std::ffi::CStr::from_bytes_with_nul(b"sphere_intersection\0").unwrap())
                .build(),
            vk::PipelineShaderStageCreateInfo::builder()
                .stage(vk::ShaderStageFlags::CLOSEST_HIT_KHR)
                .module(shader_module)
                .name(std::ffi::CStr::from_bytes_with_nul(b"sphere_closest_hit\0").unwrap())
                .build(),
            vk::PipelineShaderStageCreateInfo::builder()
                .stage(vk::ShaderStageFlags::CLOSEST_HIT_KHR)
                .module(shader_module)
                .name(std::ffi::CStr::from_bytes_with_nul(b"triangle_closest_hit\0").unwrap())
                .build(),
        ];

        let pipeline = unsafe {
            rt_pipeline.create_ray_tracing_pipelines(
                vk::DeferredOperationKHR::null(),
                vk::PipelineCache::null(),
                &[vk::RayTracingPipelineCreateInfoKHR::builder()
                    .stages(&shader_stages)
                    .groups(&shader_groups)
                    .max_pipeline_ray_recursion_depth(0)
                    .layout(pipeline_layout)
                    .build()],
                None,
            )
        }
        .unwrap()[0];

        unsafe {
            device.destroy_shader_module(shader_module, None);
        }

        (
            descriptor_set_layout,
            pipeline,
            pipeline_layout,
            shader_groups.len(),
        )
    };

    let descriptor_sizes = [
        vk::DescriptorPoolSize {
            ty: vk::DescriptorType::UNIFORM_BUFFER,
            descriptor_count: 1,
        },
        vk::DescriptorPoolSize {
            ty: vk::DescriptorType::ACCELERATION_STRUCTURE_KHR,
            descriptor_count: 1,
        },
        vk::DescriptorPoolSize {
            ty: vk::DescriptorType::STORAGE_IMAGE,
            descriptor_count: 1,
        },
        vk::DescriptorPoolSize {
            ty: vk::DescriptorType::STORAGE_BUFFER,
            descriptor_count: 1,
        },
        vk::DescriptorPoolSize {
            ty: vk::DescriptorType::STORAGE_BUFFER,
            descriptor_count: 1,
        },
        vk::DescriptorPoolSize {
            ty: vk::DescriptorType::STORAGE_BUFFER,
            descriptor_count: 1,
        },
        vk::DescriptorPoolSize {
            ty: vk::DescriptorType::STORAGE_BUFFER,
            descriptor_count: 1,
        },
        vk::DescriptorPoolSize {
            ty: vk::DescriptorType::STORAGE_BUFFER,
            descriptor_count: 1,
        },
        vk::DescriptorPoolSize {
            ty: vk::DescriptorType::STORAGE_BUFFER,
            descriptor_count: 1,
        },
        vk::DescriptorPoolSize {
            ty: vk::DescriptorType::STORAGE_BUFFER,
            descriptor_count: 1,
        },
    ];

    let descriptor_pool_info = vk::DescriptorPoolCreateInfo::builder()
        .pool_sizes(&descriptor_sizes)
        .max_sets(1);

    let descriptor_pool =
        unsafe { device.create_descriptor_pool(&descriptor_pool_info, None) }.unwrap();

    let descriptor_counts = [1];

    let mut count_allocate_info = vk::DescriptorSetVariableDescriptorCountAllocateInfo::builder()
        .descriptor_counts(&descriptor_counts)
        .build();

    let descriptor_sets = unsafe {
        device.allocate_descriptor_sets(
            &vk::DescriptorSetAllocateInfo::builder()
                .descriptor_pool(descriptor_pool)
                .set_layouts(&[descriptor_set_layout])
                .push_next(&mut count_allocate_info)
                .build(),
        )
    }
    .unwrap();

    let descriptor_set = descriptor_sets[0];

    let uniform_buffer_info = [vk::DescriptorBufferInfo::builder()
        .buffer(scene_buffers.uniform.buffer)
        .range(vk::WHOLE_SIZE)
        .build()];

    let uniform_buffers_write = vk::WriteDescriptorSet::builder()
        .dst_set(descriptor_set)
        .dst_binding(0)
        .dst_array_element(0)
        .descriptor_type(vk::DescriptorType::UNIFORM_BUFFER)
        .buffer_info(&uniform_buffer_info)
        .build();

    let accel_structs = [scene_buffers.tlas];
    let mut accel_info = vk::WriteDescriptorSetAccelerationStructureKHR::builder()
        .acceleration_structures(&accel_structs)
        .build();

    let mut accel_write = vk::WriteDescriptorSet::builder()
        .dst_set(descriptor_set)
        .dst_binding(1)
        .dst_array_element(0)
        .descriptor_type(vk::DescriptorType::ACCELERATION_STRUCTURE_KHR)
        .push_next(&mut accel_info)
        .build();

    // This is only set by the builder for images, buffers, or views; need to set explicitly after
    accel_write.descriptor_count = 1;

    let image_info = [vk::DescriptorImageInfo::builder()
        .image_layout(vk::ImageLayout::GENERAL)
        .image_view(image_view)
        .build()];

    let image_write = vk::WriteDescriptorSet::builder()
        .dst_set(descriptor_set)
        .dst_binding(2)
        .dst_array_element(0)
        .descriptor_type(vk::DescriptorType::STORAGE_IMAGE)
        .image_info(&image_info)
        .build();

    let light_buffer_info = [vk::DescriptorBufferInfo::builder()
        .buffer(scene_buffers.lights.buffer)
        .range(vk::WHOLE_SIZE)
        .build()];

    let light_write = {
        vk::WriteDescriptorSet::builder()
            .dst_set(descriptor_set)
            .dst_binding(3)
            .dst_array_element(0)
            .descriptor_type(vk::DescriptorType::STORAGE_BUFFER)
            .buffer_info(&light_buffer_info)
            .build()
    };

    let area_light_buffer_info = [vk::DescriptorBufferInfo::builder()
        .buffer(scene_buffers.area_lights.buffer)
        .range(vk::WHOLE_SIZE)
        .build()];

    let area_light_write = {
        vk::WriteDescriptorSet::builder()
            .dst_set(descriptor_set)
            .dst_binding(4)
            .dst_array_element(0)
            .descriptor_type(vk::DescriptorType::STORAGE_BUFFER)
            .buffer_info(&area_light_buffer_info)
            .build()
    };

    let material_buffer_info = [vk::DescriptorBufferInfo::builder()
        .buffer(scene_buffers.materials.buffer)
        .range(vk::WHOLE_SIZE)
        .build()];

    let material_write = {
        vk::WriteDescriptorSet::builder()
            .dst_set(descriptor_set)
            .dst_binding(5)
            .dst_array_element(0)
            .descriptor_type(vk::DescriptorType::STORAGE_BUFFER)
            .buffer_info(&material_buffer_info)
            .build()
    };

    let texture_buffer_info = [vk::DescriptorBufferInfo::builder()
        .buffer(scene_buffers.textures.buffer)
        .range(vk::WHOLE_SIZE)
        .build()];

    let texture_write = {
        vk::WriteDescriptorSet::builder()
            .dst_set(descriptor_set)
            .dst_binding(6)
            .dst_array_element(0)
            .descriptor_type(vk::DescriptorType::STORAGE_BUFFER)
            .buffer_info(&texture_buffer_info)
            .build()
    };

    let index_data_buffer_info = [vk::DescriptorBufferInfo::builder()
        .buffer(scene_buffers.index_data.buffer)
        .range(vk::WHOLE_SIZE)
        .build()];

    let index_data_write = {
        vk::WriteDescriptorSet::builder()
            .dst_set(descriptor_set)
            .dst_binding(7)
            .dst_array_element(0)
            .descriptor_type(vk::DescriptorType::STORAGE_BUFFER)
            .buffer_info(&index_data_buffer_info)
            .build()
    };

    let indices_buffer_info = [vk::DescriptorBufferInfo::builder()
        .buffer(scene_buffers.indices.buffer)
        .range(vk::WHOLE_SIZE)
        .build()];

    let indices_write = {
        vk::WriteDescriptorSet::builder()
            .dst_set(descriptor_set)
            .dst_binding(8)
            .dst_array_element(0)
            .descriptor_type(vk::DescriptorType::STORAGE_BUFFER)
            .buffer_info(&indices_buffer_info)
            .build()
    };

    let vertices_buffer_info = [vk::DescriptorBufferInfo::builder()
        .buffer(scene_buffers.vertices.buffer)
        .range(vk::WHOLE_SIZE)
        .build()];

    let vertices_write = {
        vk::WriteDescriptorSet::builder()
            .dst_set(descriptor_set)
            .dst_binding(9)
            .dst_array_element(0)
            .descriptor_type(vk::DescriptorType::STORAGE_BUFFER)
            .buffer_info(&vertices_buffer_info)
            .build()
    };

    unsafe {
        device.update_descriptor_sets(
            &[
                uniform_buffers_write,
                accel_write,
                image_write,
                light_write,
                area_light_write,
                material_write,
                texture_write,
                index_data_write,
                indices_write,
                vertices_write,
            ],
            &[],
        );
    }

    let shader_binding_table_buffer = {
        let incoming_table_data = unsafe {
            rt_pipeline.get_ray_tracing_shader_group_handles(
                graphics_pipeline,
                0,
                shader_groups_len as u32,
                shader_groups_len * rt_pipeline_properties.shader_group_handle_size as usize,
            )
        }
        .unwrap();

        let handle_size_aligned = aligned_size(
            rt_pipeline_properties.shader_group_handle_size,
            rt_pipeline_properties.shader_group_base_alignment,
        );

        let table_size = shader_groups_len * handle_size_aligned as usize;
        let mut table_data = vec![0u8; table_size];

        for i in 0..shader_groups_len {
            table_data[i * handle_size_aligned as usize
                ..i * handle_size_aligned as usize
                    + rt_pipeline_properties.shader_group_handle_size as usize]
                .copy_from_slice(
                    &incoming_table_data[i * rt_pipeline_properties.shader_group_handle_size
                        as usize
                        ..i * rt_pipeline_properties.shader_group_handle_size as usize
                            + rt_pipeline_properties.shader_group_handle_size as usize],
                );
        }

        let mut shader_binding_table_buffer = BufferResource::new(
            table_size as u64,
            vk::BufferUsageFlags::SHADER_DEVICE_ADDRESS,
            vk::MemoryPropertyFlags::HOST_VISIBLE
                | vk::MemoryPropertyFlags::HOST_COHERENT
                | vk::MemoryPropertyFlags::DEVICE_LOCAL,
            &device,
            device_memory_properties,
        );

        shader_binding_table_buffer.store(&table_data, &device);

        shader_binding_table_buffer
    };

    {
        let handle_size_aligned = aligned_size(
            rt_pipeline_properties.shader_group_handle_size,
            rt_pipeline_properties.shader_group_base_alignment,
        ) as u64;

        // |[ raygen shader ]|[ miss shader ]|[ hit shader  ]|
        // |                 |               |               |
        // | 0               | 1             | 2             |

        let sbt_address =
            unsafe { get_buffer_device_address(&device, shader_binding_table_buffer.buffer) };

        let sbt_raygen_region = vk::StridedDeviceAddressRegionKHR::builder()
            .device_address(sbt_address + 0)
            .size(handle_size_aligned)
            .stride(handle_size_aligned)
            .build();

        let sbt_miss_region = vk::StridedDeviceAddressRegionKHR::builder()
            .device_address(sbt_address + 1 * handle_size_aligned)
            .size(handle_size_aligned)
            .stride(handle_size_aligned)
            .build();

        let sbt_hit_region = vk::StridedDeviceAddressRegionKHR::builder()
            .device_address(sbt_address + 2 * handle_size_aligned)
            .size(handle_size_aligned * 2)
            .stride(handle_size_aligned)
            .build();

        let sbt_call_region = vk::StridedDeviceAddressRegionKHR::default();

        let command_buffer = {
            let command_buffer_allocate_info = vk::CommandBufferAllocateInfo::builder()
                .command_buffer_count(1)
                .command_pool(command_pool)
                .level(vk::CommandBufferLevel::PRIMARY)
                .build();

            unsafe { device.allocate_command_buffers(&command_buffer_allocate_info) }
                .expect("Failed to allocate Command Buffers!")[0]
        };

        {
            let command_buffer_begin_info = vk::CommandBufferBeginInfo::builder()
                .flags(vk::CommandBufferUsageFlags::SIMULTANEOUS_USE)
                .build();

            unsafe { device.begin_command_buffer(command_buffer, &command_buffer_begin_info) }
                .expect("Failed to begin recording Command Buffer at beginning!");
        }
        unsafe {
            let range = vk::ImageSubresourceRange::builder()
                .aspect_mask(vk::ImageAspectFlags::COLOR)
                .base_mip_level(0)
                .level_count(1)
                .base_array_layer(0)
                .layer_count(3)
                .build();

            device.cmd_clear_color_image(
                command_buffer,
                image,
                vk::ImageLayout::GENERAL,
                &vk::ClearColorValue {
                    float32: [0.0, 0.0, 0.0, 0.0],
                },
                &[range],
            );

            let image_barrier = vk::ImageMemoryBarrier::builder()
                .src_access_mask(vk::AccessFlags::COLOR_ATTACHMENT_WRITE)
                .dst_access_mask(vk::AccessFlags::SHADER_WRITE | vk::AccessFlags::SHADER_READ)
                .old_layout(vk::ImageLayout::GENERAL)
                .new_layout(vk::ImageLayout::GENERAL)
                .image(image)
                .subresource_range(
                    vk::ImageSubresourceRange::builder()
                        .aspect_mask(vk::ImageAspectFlags::COLOR)
                        .base_mip_level(0)
                        .level_count(1)
                        .base_array_layer(0)
                        .layer_count(3)
                        .build(),
                )
                .build();

            device.cmd_pipeline_barrier(
                command_buffer,
                vk::PipelineStageFlags::COLOR_ATTACHMENT_OUTPUT,
                vk::PipelineStageFlags::RAY_TRACING_SHADER_KHR,
                vk::DependencyFlags::empty(),
                &[],
                &[],
                &[image_barrier],
            );

            device.end_command_buffer(command_buffer).unwrap();
        }

        let command_buffers = [command_buffer];

        let submit_infos = [vk::SubmitInfo::builder()
            .command_buffers(&command_buffers)
            .build()];

        unsafe {
            device
                .queue_submit(graphics_queue, &submit_infos, vk::Fence::null())
                .expect("Failed to execute queue submit.");

            device.queue_wait_idle(graphics_queue).unwrap();
            device.free_command_buffers(command_pool, &[command_buffer]);
        }

        let image_barrier2 = vk::ImageMemoryBarrier::builder()
            .src_access_mask(vk::AccessFlags::SHADER_WRITE | vk::AccessFlags::SHADER_READ)
            .dst_access_mask(vk::AccessFlags::SHADER_WRITE | vk::AccessFlags::SHADER_READ)
            .old_layout(vk::ImageLayout::GENERAL)
            .new_layout(vk::ImageLayout::GENERAL)
            .image(image)
            .subresource_range(
                vk::ImageSubresourceRange::builder()
                    .aspect_mask(vk::ImageAspectFlags::COLOR)
                    .base_mip_level(0)
                    .level_count(1)
                    .base_array_layer(0)
                    .layer_count(3)
                    .build(),
            )
            .build();

        let mut rng = StdRng::from_entropy();
        let mut sampled = 0;

        let command_buffer = {
            let command_buffer_allocate_info = vk::CommandBufferAllocateInfo::builder()
                .command_buffer_count(1)
                .command_pool(command_pool)
                .level(vk::CommandBufferLevel::PRIMARY)
                .build();

            unsafe { device.allocate_command_buffers(&command_buffer_allocate_info) }
                .expect("Failed to allocate Command Buffers!")[0]
        };

        while sampled < N_SAMPLES {
            let samples = std::cmp::min(N_SAMPLES - sampled, N_SAMPLES_ITER);
            sampled += samples;

            {
                let command_buffer_begin_info = vk::CommandBufferBeginInfo::builder()
                    .flags(vk::CommandBufferUsageFlags::SIMULTANEOUS_USE)
                    .build();

                unsafe { device.begin_command_buffer(command_buffer, &command_buffer_begin_info) }
                    .expect("Failed to begin recording Command Buffer at beginning!");
            }

            unsafe {
                device.cmd_bind_pipeline(
                    command_buffer,
                    vk::PipelineBindPoint::RAY_TRACING_KHR,
                    graphics_pipeline,
                );
                device.cmd_bind_descriptor_sets(
                    command_buffer,
                    vk::PipelineBindPoint::RAY_TRACING_KHR,
                    pipeline_layout,
                    0,
                    &[descriptor_set],
                    &[],
                );
            }
            for _ in 0..samples {
                unsafe {
                    device.cmd_pipeline_barrier(
                        command_buffer,
                        vk::PipelineStageFlags::RAY_TRACING_SHADER_KHR,
                        vk::PipelineStageFlags::RAY_TRACING_SHADER_KHR,
                        vk::DependencyFlags::empty(),
                        &[],
                        &[],
                        &[image_barrier2],
                    );

                    device.cmd_push_constants(
                        command_buffer,
                        pipeline_layout,
                        vk::ShaderStageFlags::RAYGEN_KHR,
                        0,
                        &rng.next_u32().to_le_bytes(),
                    );

                    rt_pipeline.cmd_trace_rays(
                        command_buffer,
                        &sbt_raygen_region,
                        &sbt_miss_region,
                        &sbt_hit_region,
                        &sbt_call_region,
                        scene.film.xresolution,
                        scene.film.yresolution,
                        1,
                    );
                }
            }
            unsafe {
                device.end_command_buffer(command_buffer).unwrap();

                let command_buffers = [command_buffer];

                let submit_infos = [vk::SubmitInfo::builder()
                    .command_buffers(&command_buffers)
                    .build()];

                device
                    .queue_submit(graphics_queue, &submit_infos, vk::Fence::null())
                    .expect("Failed to execute queue submit.");

                device.queue_wait_idle(graphics_queue).unwrap();
            }
            eprint!("\rSamples: {} / {} ", sampled, N_SAMPLES);
        }
        unsafe {
            device.free_command_buffers(command_pool, &[command_buffer]);
        }
        eprint!("\nDone");
    }

    // transfer to host

    let dst_image = {
        let dst_image_create_info = vk::ImageCreateInfo::builder()
            .image_type(vk::ImageType::TYPE_2D)
            .format(COLOR_FORMAT)
            .extent(
                vk::Extent3D::builder()
                    .width(scene.film.xresolution)
                    .height(scene.film.yresolution)
                    .depth(1)
                    .build(),
            )
            .mip_levels(1)
            .initial_layout(vk::ImageLayout::UNDEFINED)
            .array_layers(1)
            .samples(vk::SampleCountFlags::TYPE_1)
            .tiling(vk::ImageTiling::LINEAR)
            .usage(vk::ImageUsageFlags::TRANSFER_DST)
            .sharing_mode(vk::SharingMode::EXCLUSIVE)
            .build();

        unsafe { device.create_image(&dst_image_create_info, None) }.unwrap()
    };

    let dst_device_memory = {
        let dst_mem_reqs = unsafe { device.get_image_memory_requirements(dst_image) };
        let dst_mem_alloc_info = vk::MemoryAllocateInfo::builder()
            .allocation_size(dst_mem_reqs.size)
            .memory_type_index(get_memory_type_index(
                device_memory_properties,
                dst_mem_reqs.memory_type_bits,
                vk::MemoryPropertyFlags::HOST_VISIBLE | vk::MemoryPropertyFlags::HOST_COHERENT,
            ));

        unsafe { device.allocate_memory(&dst_mem_alloc_info, None) }.unwrap()
    };
    unsafe { device.bind_image_memory(dst_image, dst_device_memory, 0) }.unwrap();

    let copy_cmd = {
        let allocate_info = vk::CommandBufferAllocateInfo::builder()
            .command_pool(command_pool)
            .level(vk::CommandBufferLevel::PRIMARY)
            .command_buffer_count(1)
            .build();

        unsafe { device.allocate_command_buffers(&allocate_info) }.unwrap()[0]
    };

    let mut data = (0..3).map(|layer| {
        {
            let cmd_begin_info = vk::CommandBufferBeginInfo::builder().build();

            unsafe { device.begin_command_buffer(copy_cmd, &cmd_begin_info) }.unwrap();
        }

        {
            let image_barrier = vk::ImageMemoryBarrier::builder()
                .src_access_mask(vk::AccessFlags::empty())
                .dst_access_mask(vk::AccessFlags::TRANSFER_WRITE)
                .old_layout(vk::ImageLayout::UNDEFINED)
                .new_layout(vk::ImageLayout::TRANSFER_DST_OPTIMAL)
                .image(dst_image)
                .subresource_range(
                    vk::ImageSubresourceRange::builder()
                        .aspect_mask(vk::ImageAspectFlags::COLOR)
                        .base_mip_level(0)
                        .level_count(1)
                        .base_array_layer(0)
                        .layer_count(1)
                        .build(),
                )
                .build();

            unsafe {
                device.cmd_pipeline_barrier(
                    copy_cmd,
                    vk::PipelineStageFlags::TRANSFER,
                    vk::PipelineStageFlags::TRANSFER,
                    vk::DependencyFlags::empty(),
                    &[],
                    &[],
                    &[image_barrier],
                );
            }
        }

        {
            let copy_region = vk::ImageCopy::builder()
                .src_subresource(
                    vk::ImageSubresourceLayers::builder()
                        .aspect_mask(vk::ImageAspectFlags::COLOR)
                        .base_array_layer(layer)
                        .layer_count(1)
                        .build(),
                )
                .dst_subresource(
                    vk::ImageSubresourceLayers::builder()
                        .aspect_mask(vk::ImageAspectFlags::COLOR)
                        .layer_count(1)
                        .build(),
                )
                .extent(
                    vk::Extent3D::builder()
                        .width(scene.film.xresolution)
                        .height(scene.film.yresolution)
                        .depth(1)
                        .build(),
                )
                .build();

            unsafe {
                device.cmd_copy_image(
                    copy_cmd,
                    image,
                    vk::ImageLayout::GENERAL,
                    dst_image,
                    vk::ImageLayout::TRANSFER_DST_OPTIMAL,
                    &[copy_region],
                );
            }
        }

        {
            let image_barrier = vk::ImageMemoryBarrier::builder()
                .src_access_mask(vk::AccessFlags::TRANSFER_WRITE)
                .dst_access_mask(vk::AccessFlags::MEMORY_READ)
                .old_layout(vk::ImageLayout::TRANSFER_DST_OPTIMAL)
                .new_layout(vk::ImageLayout::GENERAL)
                .image(dst_image)
                .subresource_range(
                    vk::ImageSubresourceRange::builder()
                        .aspect_mask(vk::ImageAspectFlags::COLOR)
                        .base_mip_level(0)
                        .level_count(1)
                        .base_array_layer(0)
                        .layer_count(1)
                        .build(),
                )
                .build();

            unsafe {
                device.cmd_pipeline_barrier(
                    copy_cmd,
                    vk::PipelineStageFlags::TRANSFER,
                    vk::PipelineStageFlags::TRANSFER,
                    vk::DependencyFlags::empty(),
                    &[],
                    &[],
                    &[image_barrier],
                );
            }
        }

        {
            let submit_infos = [vk::SubmitInfo {
                s_type: vk::StructureType::SUBMIT_INFO,
                p_next: ptr::null(),
                wait_semaphore_count: 0,
                p_wait_semaphores: null(),
                p_wait_dst_stage_mask: null(),
                command_buffer_count: 1,
                p_command_buffers: &copy_cmd,
                signal_semaphore_count: 0,
                p_signal_semaphores: null(),
            }];

            unsafe {
                device.end_command_buffer(copy_cmd).unwrap();

                device
                    .queue_submit(graphics_queue, &submit_infos, vk::Fence::null())
                    .expect("Failed to execute queue submit.");

                device.queue_wait_idle(graphics_queue).unwrap();
            }
        }

        let subresource_layout = {
            let subresource = vk::ImageSubresource::builder()
                .aspect_mask(vk::ImageAspectFlags::COLOR)
                .build();

            unsafe { device.get_image_subresource_layout(dst_image, subresource) }
        };

        let data: *const u8 = unsafe {
            device
                .map_memory(
                    dst_device_memory,
                    0,
                    vk::WHOLE_SIZE,
                    vk::MemoryMapFlags::empty(),
                )
                .unwrap() as _
        };

        let data = unsafe { data.offset(subresource_layout.offset as isize) };

        let data_linear = to_linear(
            data,
            &subresource_layout,
            scene.film.xresolution as usize,
            scene.film.yresolution as usize,
        );
        unsafe { device.unmap_memory(dst_device_memory) };
        dbg!(data_linear[0]);
        data_linear
    });

<<<<<<< HEAD
    let mut data_image_linear = data.next().unwrap();
    let mut data_normal_linear = data.next().unwrap();
    let mut data_albedo_linear = data.next().unwrap();

    std::mem::swap(&mut data_image_linear, &mut data_normal_linear);
=======
    let data_image_linear = data.next().unwrap();
    let data_normal_linear = data.next().unwrap();
    let data_albedo_linear = data.next().unwrap();

    let mut data_image_linear = f32_4_to_3(&data_image_linear);
    let mut data_normal_linear = f32_4_to_3(&data_normal_linear);
    let mut data_albedo_linear = f32_4_to_3(&data_albedo_linear);
>>>>>>> aea088d6

    average(&mut data_image_linear, N_SAMPLES);
    average(&mut data_normal_linear, N_SAMPLES);
    average(&mut data_albedo_linear, N_SAMPLES);

    #[cfg(feature = "optix-denoiser")]
    if opts.optix_denoiser {
        data_image_linear = optix_denoise(
            &data_image_linear,
            &data_normal_linear,
            &data_albedo_linear,
            scene.film.xresolution,
            scene.film.yresolution,
        )
        .unwrap();
    }

    let rgb = to_rgb8(&data_image_linear, 2.2);

    image::save_buffer(
        scene.film.filename,
        &rgb,
        scene.film.xresolution,
        scene.film.yresolution,
        image::ColorType::Rgb8,
    )
    .unwrap();

    if let Some(aov_normal_path) = opts.aov_normal {
        image::save_buffer(
            aov_normal_path,
            &to_aov(&data_normal_linear),
            scene.film.xresolution,
            scene.film.yresolution,
            image::ColorType::Rgb8,
        )
        .unwrap();
    }

    if let Some(aov_albedo_path) = opts.aov_albedo {
        image::save_buffer(
            aov_albedo_path,
            &to_aov(&data_albedo_linear),
            scene.film.xresolution,
            scene.film.yresolution,
            image::ColorType::Rgb8,
        )
        .unwrap();
    }

    unsafe {
        device.free_memory(dst_device_memory, None);
        device.destroy_image(dst_image, None);
    }

    // clean up

    unsafe {
        device.destroy_command_pool(command_pool, None);
    }

    unsafe {
        device.destroy_descriptor_pool(descriptor_pool, None);
        shader_binding_table_buffer.destroy(&device);
        device.destroy_pipeline(graphics_pipeline, None);
        device.destroy_descriptor_set_layout(descriptor_set_layout, None);
    }

    unsafe {
        device.destroy_pipeline_layout(pipeline_layout, None);
    }

    unsafe {
        scene_buffers.destroy(&device, &acceleration_structure);

        device.destroy_image_view(image_view, None);
        device.destroy_image(image, None);
        device.free_memory(device_memory, None);
    }

    unsafe {
        device.destroy_device(None);
    }

    unsafe {
        instance.destroy_instance(None);
    }
}

fn to_linear(
    mut data: *const u8,
    layout: &vk::SubresourceLayout,
    width: usize,
    height: usize,
) -> Vec<u8> {
    let mut result = vec![0; 4 * 4 * width * height];

    for h in 0..height {
        let row = unsafe { std::slice::from_raw_parts(data, 4 * 4 * width) };
        result[4 * 4 * width * h..4 * 4 * width * (h + 1)].copy_from_slice(row);

        data = unsafe { data.offset(layout.row_pitch as isize) };
    }

    result
}

fn f32_4_to_3(data: &[u8]) -> Vec<u8> {
    let data_f32: &[f32] = bytemuck::cast_slice(data);

    data_f32
        .chunks(4)
        .flat_map(|v| bytemuck::cast_slice(v).iter().take(3 * 4).copied())
        .collect()
}

fn average(data_linear: &mut [u8], denom: u32) {
    let data_f32: &mut [f32] = bytemuck::cast_slice_mut(data_linear);

    for v in data_f32 {
        *v /= denom as f32;
    }
}

fn to_rgb8(data_linear: &[u8], gamma: f32) -> Vec<u8> {
    let data_f32: &[f32] = bytemuck::cast_slice(data_linear);

    data_f32
        .iter()
        .map(|&value| (256.0 * value.powf(1.0 / gamma).clamp(0.0, 0.999)) as u8)
        .collect()
}

fn to_aov(data_linear: &[u8]) -> Vec<u8> {
    let data_f32: &[f32] = bytemuck::cast_slice(data_linear);

    data_f32
        .iter()
        .map(|&value| (256.0 * value.clamp(0.0, 0.999)) as u8)
        .collect()
}

#[cfg(feature = "optix-denoiser")]
fn optix_denoise(
    linear_image: &[u8],
    linear_normal: &[u8],
    linear_albedo: &[u8],
    width: u32,
    height: u32,
) -> Result<Vec<u8>, Box<dyn std::error::Error>> {
    use cust::memory::DeviceBuffer;
    use cust::prelude::{Stream, StreamFlags};
    use cust::util::SliceExt;
    use cust::vek::Vec3;
    use optix::context::OptixContext;
    use optix::denoiser::DenoiserOptions;
    use optix::denoiser::{Denoiser, DenoiserModelKind, DenoiserParams, Image, ImageFormat};
    // set up CUDA and OptiX then make the needed structs/contexts.
    let cuda_ctx = cust::quick_init()?;
    optix::init()?;
    let optix_ctx = OptixContext::new(&cuda_ctx)?;

    let stream = Stream::new(StreamFlags::NON_BLOCKING, None)?;

    let mut denoiser_option = DenoiserOptions::default();
    denoiser_option.guide_normal = true;
    denoiser_option.guide_albedo = true;
    // set up the denoiser, choosing Ldr as our model because our colors are in
    // the 0.0 - 1.0 range.
    let mut denoiser = Denoiser::new(&optix_ctx, DenoiserModelKind::Ldr, denoiser_option)?;

    // setup the optix state for our required image dimensions. this allocates the required
    // state and scratch memory for further invocations.
    denoiser.setup_state(&stream, width, height, false)?;

    // allocate the buffer for the noisy image and copy the data to the GPU.
    let in_buf_image = linear_image.as_dbuf()?;
    let in_buf_normal = linear_normal.as_dbuf()?;
    let in_buf_albedo = linear_albedo.as_dbuf()?;

    // Currently zeroed is unsafe, but in the future we will probably expose a safe way to do it
    // using bytemuck
    let mut out_buf = unsafe { DeviceBuffer::<Vec3<f32>>::zeroed((width * height) as usize)? };

    // make an image to tell OptiX about how our image buffer is represented
    let input_image = Image::new(&in_buf_image, ImageFormat::Float3, width, height);
    let input_normal = Image::new(&in_buf_normal, ImageFormat::Float3, width, height);
    let input_albedo = Image::new(&in_buf_albedo, ImageFormat::Float3, width, height);

    // Invoke the denoiser on the image. OptiX will queue up the work on the
    // CUDA stream.
    denoiser.invoke(
        &stream,
        optix::denoiser::DenoiserGuideImages {
            albedo: Some(input_albedo),
            normal: Some(input_normal),
            flow: None,
        },
        input_image,
        DenoiserParams::default(),
        &mut out_buf,
    )?;

    // Finally, synchronize the stream to wait until the denoiser is finished doing its work.
    stream.synchronize()?;

    // copy back the data from the gpu.
    let denoised = out_buf.as_host_vec()?;

    Ok(denoised
        .iter()
        .flat_map(|v| bytemuck::cast_slice::<f32, u8>(&v).iter().copied())
        .collect())
}

fn check_validation_layer_support<'a>(
    entry: &ash::Entry,
    required_validation_layers: impl IntoIterator<Item = &'a CStr>,
) -> VkResult<bool> {
    let supported_layers: HashSet<CString> = entry
        .enumerate_instance_layer_properties()?
        .into_iter()
        .map(|layer_property| unsafe {
            CStr::from_ptr(layer_property.layer_name.as_ptr()).to_owned()
        })
        .collect();

    Ok(required_validation_layers
        .into_iter()
        .all(|l| supported_layers.contains(l)))
}

fn pick_physical_device_and_queue_family_indices(
    instance: &ash::Instance,
    extensions: &[&CStr],
) -> VkResult<Option<(vk::PhysicalDevice, u32)>> {
    Ok(unsafe { instance.enumerate_physical_devices() }?
        .into_iter()
        .find_map(|physical_device| {
            if unsafe { instance.enumerate_device_extension_properties(physical_device) }.map(
                |exts| {
                    let set: HashSet<&CStr> = exts
                        .iter()
                        .map(|ext| unsafe { CStr::from_ptr(&ext.extension_name as *const c_char) })
                        .collect();

                    extensions.iter().all(|ext| set.contains(ext))
                },
            ) != Ok(true)
            {
                return None;
            }

            let graphics_family =
                unsafe { instance.get_physical_device_queue_family_properties(physical_device) }
                    .into_iter()
                    .enumerate()
                    .find(|(_, device_properties)| {
                        device_properties.queue_count > 0
                            && device_properties
                                .queue_flags
                                .contains(vk::QueueFlags::GRAPHICS)
                    });

            graphics_family.map(|(i, _)| (physical_device, i as u32))
        }))
}

unsafe fn create_shader_module(device: &ash::Device, code: &[u8]) -> VkResult<vk::ShaderModule> {
    let shader_module_create_info = vk::ShaderModuleCreateInfo {
        s_type: vk::StructureType::SHADER_MODULE_CREATE_INFO,
        p_next: ptr::null(),
        flags: vk::ShaderModuleCreateFlags::empty(),
        code_size: code.len(),
        p_code: code.as_ptr() as *const u32,
    };

    device.create_shader_module(&shader_module_create_info, None)
}

fn get_memory_type_index(
    device_memory_properties: vk::PhysicalDeviceMemoryProperties,
    mut type_bits: u32,
    properties: vk::MemoryPropertyFlags,
) -> u32 {
    for i in 0..device_memory_properties.memory_type_count {
        if (type_bits & 1) == 1 {
            if (device_memory_properties.memory_types[i as usize].property_flags & properties)
                == properties
            {
                return i;
            }
        }
        type_bits >>= 1;
    }
    0
}

pub unsafe extern "system" fn default_vulkan_debug_utils_callback(
    message_severity: vk::DebugUtilsMessageSeverityFlagsEXT,
    message_type: vk::DebugUtilsMessageTypeFlagsEXT,
    p_callback_data: *const vk::DebugUtilsMessengerCallbackDataEXT,
    _p_user_data: *mut c_void,
) -> vk::Bool32 {
    let severity = match message_severity {
        vk::DebugUtilsMessageSeverityFlagsEXT::VERBOSE => "[Verbose]",
        vk::DebugUtilsMessageSeverityFlagsEXT::WARNING => "[Warning]",
        vk::DebugUtilsMessageSeverityFlagsEXT::ERROR => "[Error]",
        vk::DebugUtilsMessageSeverityFlagsEXT::INFO => "[Info]",
        _ => "[Unknown]",
    };
    let types = match message_type {
        vk::DebugUtilsMessageTypeFlagsEXT::GENERAL => "[General]",
        vk::DebugUtilsMessageTypeFlagsEXT::PERFORMANCE => "[Performance]",
        vk::DebugUtilsMessageTypeFlagsEXT::VALIDATION => "[Validation]",
        _ => "[Unknown]",
    };
    let message = CStr::from_ptr((*p_callback_data).p_message);
    println!("[Debug]{}{}{:?}", severity, types, message);

    vk::FALSE
}

#[derive(Clone)]
struct BufferResource {
    buffer: vk::Buffer,
    memory: vk::DeviceMemory,
    size: vk::DeviceSize,
}

impl BufferResource {
    fn new(
        size: vk::DeviceSize,
        usage: vk::BufferUsageFlags,
        memory_properties: vk::MemoryPropertyFlags,
        device: &ash::Device,
        device_memory_properties: vk::PhysicalDeviceMemoryProperties,
    ) -> Self {
        unsafe {
            let buffer_info = vk::BufferCreateInfo::builder()
                .size(size)
                .usage(usage)
                .sharing_mode(vk::SharingMode::EXCLUSIVE)
                .build();

            let buffer = device.create_buffer(&buffer_info, None).unwrap();

            let memory_req = device.get_buffer_memory_requirements(buffer);

            let memory_index = get_memory_type_index(
                device_memory_properties,
                memory_req.memory_type_bits,
                memory_properties,
            );

            let mut memory_allocate_flags_info = vk::MemoryAllocateFlagsInfo::builder()
                .flags(vk::MemoryAllocateFlags::DEVICE_ADDRESS)
                .build();

            let mut allocate_info_builder = vk::MemoryAllocateInfo::builder();

            if usage.contains(vk::BufferUsageFlags::SHADER_DEVICE_ADDRESS) {
                allocate_info_builder =
                    allocate_info_builder.push_next(&mut memory_allocate_flags_info);
            }

            let allocate_info = allocate_info_builder
                .allocation_size(memory_req.size)
                .memory_type_index(memory_index)
                .build();

            let memory = device.allocate_memory(&allocate_info, None).unwrap();

            device.bind_buffer_memory(buffer, memory, 0).unwrap();

            BufferResource {
                buffer,
                memory,
                size,
            }
        }
    }

    fn store<T: Copy>(&mut self, data: &[T], device: &ash::Device) {
        unsafe {
            let size = (std::mem::size_of::<T>() * data.len()) as u64;
            assert!(self.size >= size);
            let mapped_ptr = self.map(size, device);
            let mut mapped_slice = Align::new(mapped_ptr, std::mem::align_of::<T>() as u64, size);
            mapped_slice.copy_from_slice(&data);
            self.unmap(device);
        }
    }

    fn map(&mut self, size: vk::DeviceSize, device: &ash::Device) -> *mut std::ffi::c_void {
        unsafe {
            let data: *mut std::ffi::c_void = device
                .map_memory(self.memory, 0, size, vk::MemoryMapFlags::empty())
                .unwrap();
            data
        }
    }

    fn unmap(&mut self, device: &ash::Device) {
        unsafe {
            device.unmap_memory(self.memory);
        }
    }

    unsafe fn destroy(self, device: &ash::Device) {
        device.destroy_buffer(self.buffer, None);
        device.free_memory(self.memory, None);
    }
}

fn aligned_size(value: u32, alignment: u32) -> u32 {
    (value + alignment - 1) & !(alignment - 1)
}

unsafe fn get_buffer_device_address(device: &ash::Device, buffer: vk::Buffer) -> u64 {
    let buffer_device_address_info = vk::BufferDeviceAddressInfo::builder()
        .buffer(buffer)
        .build();

    device.get_buffer_device_address(&buffer_device_address_info)
}

struct SceneBuffers {
    tlas: AccelerationStructureKHR,
    default_blas: AccelerationStructureKHR,
    blases: Vec<AccelerationStructureKHR>,
    uniform: BufferResource,
    materials: BufferResource,
    buffers: Vec<BufferResource>,
    index_data: BufferResource,
    vertices: BufferResource,
    indices: BufferResource,
    textures: BufferResource,
    lights: BufferResource,
    area_lights: BufferResource,
}

impl SceneBuffers {
    fn default_blas(
        device: &ash::Device,
        device_memory_properties: vk::PhysicalDeviceMemoryProperties,
        acceleration_structure: &AccelerationStructure,
        command_pool: vk::CommandPool,
        graphics_queue: vk::Queue,
    ) -> (AccelerationStructureKHR, BufferResource, BufferResource) {
        let aabb = vk::AabbPositionsKHR::builder()
            .min_x(-1.0)
            .max_x(1.0)
            .min_y(-1.0)
            .max_y(1.0)
            .min_z(-1.0)
            .max_z(1.0)
            .build();

        let mut aabb_buffer = BufferResource::new(
            std::mem::size_of::<vk::AabbPositionsKHR>() as u64,
            vk::BufferUsageFlags::SHADER_DEVICE_ADDRESS
                | vk::BufferUsageFlags::ACCELERATION_STRUCTURE_BUILD_INPUT_READ_ONLY_KHR,
            vk::MemoryPropertyFlags::HOST_VISIBLE
                | vk::MemoryPropertyFlags::HOST_COHERENT
                | vk::MemoryPropertyFlags::DEVICE_LOCAL,
            device,
            device_memory_properties,
        );

        aabb_buffer.store(&[aabb], &device);

        let geometry = vk::AccelerationStructureGeometryKHR::builder()
            .geometry_type(vk::GeometryTypeKHR::AABBS)
            .geometry(vk::AccelerationStructureGeometryDataKHR {
                aabbs: vk::AccelerationStructureGeometryAabbsDataKHR::builder()
                    .data(vk::DeviceOrHostAddressConstKHR {
                        device_address: unsafe {
                            get_buffer_device_address(&device, aabb_buffer.buffer)
                        },
                    })
                    .stride(std::mem::size_of::<vk::AabbPositionsKHR>() as u64)
                    .build(),
            })
            .flags(vk::GeometryFlagsKHR::OPAQUE)
            .build();

        let build_range_info = vk::AccelerationStructureBuildRangeInfoKHR::builder()
            .first_vertex(0)
            .primitive_count(1)
            .primitive_offset(0)
            .transform_offset(0)
            .build();

        let geometries = [geometry];

        let mut build_info = vk::AccelerationStructureBuildGeometryInfoKHR::builder()
            .flags(vk::BuildAccelerationStructureFlagsKHR::PREFER_FAST_TRACE)
            .geometries(&geometries)
            .mode(vk::BuildAccelerationStructureModeKHR::BUILD)
            .ty(vk::AccelerationStructureTypeKHR::BOTTOM_LEVEL)
            .build();

        let size_info = unsafe {
            acceleration_structure.get_acceleration_structure_build_sizes(
                vk::AccelerationStructureBuildTypeKHR::DEVICE,
                &build_info,
                &[1],
            )
        };

        let bottom_as_buffer = BufferResource::new(
            size_info.acceleration_structure_size,
            vk::BufferUsageFlags::ACCELERATION_STRUCTURE_STORAGE_KHR
                | vk::BufferUsageFlags::SHADER_DEVICE_ADDRESS
                | vk::BufferUsageFlags::STORAGE_BUFFER,
            vk::MemoryPropertyFlags::DEVICE_LOCAL,
            &device,
            device_memory_properties,
        );

        let as_create_info = vk::AccelerationStructureCreateInfoKHR::builder()
            .ty(build_info.ty)
            .size(size_info.acceleration_structure_size)
            .buffer(bottom_as_buffer.buffer)
            .offset(0)
            .build();

        let bottom_as =
            unsafe { acceleration_structure.create_acceleration_structure(&as_create_info, None) }
                .unwrap();

        build_info.dst_acceleration_structure = bottom_as;

        let scratch_buffer = BufferResource::new(
            size_info.build_scratch_size,
            vk::BufferUsageFlags::SHADER_DEVICE_ADDRESS | vk::BufferUsageFlags::STORAGE_BUFFER,
            vk::MemoryPropertyFlags::DEVICE_LOCAL,
            &device,
            device_memory_properties,
        );

        build_info.scratch_data = vk::DeviceOrHostAddressKHR {
            device_address: unsafe { get_buffer_device_address(&device, scratch_buffer.buffer) },
        };

        let build_command_buffer = {
            let allocate_info = vk::CommandBufferAllocateInfo::builder()
                .command_buffer_count(1)
                .command_pool(command_pool)
                .level(vk::CommandBufferLevel::PRIMARY)
                .build();

            let command_buffers =
                unsafe { device.allocate_command_buffers(&allocate_info) }.unwrap();
            command_buffers[0]
        };

        unsafe {
            device
                .begin_command_buffer(
                    build_command_buffer,
                    &vk::CommandBufferBeginInfo::builder()
                        .flags(vk::CommandBufferUsageFlags::ONE_TIME_SUBMIT)
                        .build(),
                )
                .unwrap();

            let build_infos = [build_info];
            let build_range_infos: &[&[_]] = &[&[build_range_info]];

            acceleration_structure.cmd_build_acceleration_structures(
                build_command_buffer,
                &build_infos,
                build_range_infos,
            );
            device.end_command_buffer(build_command_buffer).unwrap();
            device
                .queue_submit(
                    graphics_queue,
                    &[vk::SubmitInfo::builder()
                        .command_buffers(&[build_command_buffer])
                        .build()],
                    vk::Fence::null(),
                )
                .expect("queue submit failed.");

            device.queue_wait_idle(graphics_queue).unwrap();
            device.free_command_buffers(command_pool, &[build_command_buffer]);
            scratch_buffer.destroy(&device);
        }
        (bottom_as, bottom_as_buffer, aabb_buffer)
    }

    fn triangle_blas(
        index_offset: u32,
        primitive_count: u32,
        vertices: &BufferResource,
        vertex_len: u32,
        indices: &BufferResource,
        device: &ash::Device,
        device_memory_properties: vk::PhysicalDeviceMemoryProperties,
        acceleration_structure: &AccelerationStructure,
        command_pool: vk::CommandPool,
        graphics_queue: vk::Queue,
    ) -> (AccelerationStructureKHR, BufferResource) {
        let vertex_stride = std::mem::size_of::<Vertex>();
        let index_stride = std::mem::size_of::<u32>();

        let geometry = vk::AccelerationStructureGeometryKHR::builder()
            .geometry_type(vk::GeometryTypeKHR::TRIANGLES)
            .geometry(vk::AccelerationStructureGeometryDataKHR {
                triangles: vk::AccelerationStructureGeometryTrianglesDataKHR::builder()
                    .vertex_data(vk::DeviceOrHostAddressConstKHR {
                        device_address: unsafe {
                            get_buffer_device_address(&device, vertices.buffer)
                        },
                    })
                    .max_vertex(vertex_len as u32 - 1)
                    .vertex_stride(vertex_stride as u64)
                    .vertex_format(vk::Format::R32G32B32_SFLOAT)
                    .index_data(vk::DeviceOrHostAddressConstKHR {
                        device_address: unsafe {
                            get_buffer_device_address(&device, indices.buffer)
                        } + (index_stride * index_offset as usize) as u64,
                    })
                    .index_type(vk::IndexType::UINT32)
                    .build(),
            })
            .build();

        let build_range_info = vk::AccelerationStructureBuildRangeInfoKHR::builder()
            .first_vertex(0)
            .primitive_count(primitive_count)
            .primitive_offset(0)
            .transform_offset(0)
            .build();

        let geometries = [geometry];

        let mut build_info = vk::AccelerationStructureBuildGeometryInfoKHR::builder()
            .flags(vk::BuildAccelerationStructureFlagsKHR::PREFER_FAST_TRACE)
            .geometries(&geometries)
            .mode(vk::BuildAccelerationStructureModeKHR::BUILD)
            .ty(vk::AccelerationStructureTypeKHR::BOTTOM_LEVEL)
            .build();

        let size_info = unsafe {
            acceleration_structure.get_acceleration_structure_build_sizes(
                vk::AccelerationStructureBuildTypeKHR::DEVICE,
                &build_info,
                &[1],
            )
        };

        let bottom_as_buffer = BufferResource::new(
            size_info.acceleration_structure_size,
            vk::BufferUsageFlags::ACCELERATION_STRUCTURE_STORAGE_KHR
                | vk::BufferUsageFlags::SHADER_DEVICE_ADDRESS
                | vk::BufferUsageFlags::STORAGE_BUFFER,
            vk::MemoryPropertyFlags::DEVICE_LOCAL,
            &device,
            device_memory_properties,
        );

        let as_create_info = vk::AccelerationStructureCreateInfoKHR::builder()
            .ty(build_info.ty)
            .size(size_info.acceleration_structure_size)
            .buffer(bottom_as_buffer.buffer)
            .offset(0)
            .build();

        let bottom_as =
            unsafe { acceleration_structure.create_acceleration_structure(&as_create_info, None) }
                .unwrap();

        build_info.dst_acceleration_structure = bottom_as;

        let scratch_buffer = BufferResource::new(
            size_info.build_scratch_size,
            vk::BufferUsageFlags::SHADER_DEVICE_ADDRESS | vk::BufferUsageFlags::STORAGE_BUFFER,
            vk::MemoryPropertyFlags::DEVICE_LOCAL,
            &device,
            device_memory_properties,
        );

        build_info.scratch_data = vk::DeviceOrHostAddressKHR {
            device_address: unsafe { get_buffer_device_address(&device, scratch_buffer.buffer) },
        };

        let build_command_buffer = {
            let allocate_info = vk::CommandBufferAllocateInfo::builder()
                .command_buffer_count(1)
                .command_pool(command_pool)
                .level(vk::CommandBufferLevel::PRIMARY)
                .build();

            let command_buffers =
                unsafe { device.allocate_command_buffers(&allocate_info) }.unwrap();
            command_buffers[0]
        };

        unsafe {
            device
                .begin_command_buffer(
                    build_command_buffer,
                    &vk::CommandBufferBeginInfo::builder()
                        .flags(vk::CommandBufferUsageFlags::ONE_TIME_SUBMIT)
                        .build(),
                )
                .unwrap();

            let build_infos = [build_info];
            let build_range_infos: &[&[_]] = &[&[build_range_info]];

            acceleration_structure.cmd_build_acceleration_structures(
                build_command_buffer,
                &build_infos,
                build_range_infos,
            );
            device.end_command_buffer(build_command_buffer).unwrap();
            device
                .queue_submit(
                    graphics_queue,
                    &[vk::SubmitInfo::builder()
                        .command_buffers(&[build_command_buffer])
                        .build()],
                    vk::Fence::null(),
                )
                .expect("queue submit failed.");

            device.queue_wait_idle(graphics_queue).unwrap();
            device.free_command_buffers(command_pool, &[build_command_buffer]);
            scratch_buffer.destroy(&device);
        }
        (bottom_as, bottom_as_buffer)
    }

    fn new(
        scene: &Scene,
        device: &ash::Device,
        device_memory_properties: vk::PhysicalDeviceMemoryProperties,
        acceleration_structure: &AccelerationStructure,
        command_pool: vk::CommandPool,
        graphics_queue: vk::Queue,
    ) -> Self {
        let (default_blas, default_blas_buffer, default_aabb_buffer) = Self::default_blas(
            device,
            device_memory_properties,
            acceleration_structure,
            command_pool,
            graphics_queue,
        );

        let default_accel_handle = {
            let as_addr_info = vk::AccelerationStructureDeviceAddressInfoKHR::builder()
                .acceleration_structure(default_blas)
                .build();
            unsafe {
                acceleration_structure.get_acceleration_structure_device_address(&as_addr_info)
            }
        };
        struct BlasArg {
            index_offset: u32,
            primitive_count: u32,
        }

        let mut buffers = Vec::new();
        let mut global_vertices: Vec<Vertex> = Vec::new();
        let mut global_indices: Vec<u32> = Vec::new();

        let blas_args: Vec<BlasArg> = scene
            .blases
            .iter()
            .map(|triangle_mesh| {
                let index_offset_offset = global_vertices.len() as u32;
                let index_offset = global_indices.len() as u32;

                global_vertices.extend(triangle_mesh.vertices.iter().copied());
                global_indices.extend(
                    triangle_mesh
                        .indices
                        .iter()
                        .map(|&i| i + index_offset_offset),
                );

                BlasArg {
                    index_offset,
                    primitive_count: (triangle_mesh.indices.len() / 3) as u32,
                }
            })
            .collect();

        if global_indices.is_empty() {
            global_indices.push(0);
        }

        if global_vertices.is_empty() {
            global_vertices.push(Vertex {
                position: Vec3A::ZERO,
                normal: Vec3A::ZERO,
                uv: Vec2::ZERO,
            });
        }

        let indices = {
            let buffer_size = (global_indices.len() * std::mem::size_of::<u32>()) as vk::DeviceSize;

            let mut index_buffer = BufferResource::new(
                buffer_size,
                vk::BufferUsageFlags::STORAGE_BUFFER
                    | vk::BufferUsageFlags::SHADER_DEVICE_ADDRESS
                    | vk::BufferUsageFlags::ACCELERATION_STRUCTURE_BUILD_INPUT_READ_ONLY_KHR,
                vk::MemoryPropertyFlags::HOST_VISIBLE
                    | vk::MemoryPropertyFlags::HOST_COHERENT
                    | vk::MemoryPropertyFlags::DEVICE_LOCAL,
                &device,
                device_memory_properties,
            );
            index_buffer.store(&global_indices, &device);

            index_buffer
        };

        let vertices = {
            let buffer_size =
                (global_vertices.len() * std::mem::size_of::<Vertex>()) as vk::DeviceSize;

            let mut vertex_buffer = BufferResource::new(
                buffer_size,
                vk::BufferUsageFlags::STORAGE_BUFFER
                    | vk::BufferUsageFlags::SHADER_DEVICE_ADDRESS
                    | vk::BufferUsageFlags::ACCELERATION_STRUCTURE_BUILD_INPUT_READ_ONLY_KHR,
                vk::MemoryPropertyFlags::HOST_VISIBLE
                    | vk::MemoryPropertyFlags::HOST_COHERENT
                    | vk::MemoryPropertyFlags::DEVICE_LOCAL,
                &device,
                device_memory_properties,
            );
            vertex_buffer.store(&global_vertices, &device);

            vertex_buffer
        };

        let blases: Vec<_> = blas_args
            .iter()
            .map(|arg| {
                let (blas, bottom_as_buffer) = Self::triangle_blas(
                    arg.index_offset,
                    arg.primitive_count,
                    &vertices,
                    global_vertices.len() as u32,
                    &indices,
                    device,
                    device_memory_properties,
                    acceleration_structure,
                    command_pool,
                    graphics_queue,
                );
                buffers.push(bottom_as_buffer);
                blas
            })
            .collect();

        buffers.push(default_blas_buffer);
        buffers.push(default_aabb_buffer);

        let uniform_buffer = {
            let uniform = scene.uniform;

            let buffer_size = std::mem::size_of::<Uniform>() as vk::DeviceSize;

            let mut uniform_buffer = BufferResource::new(
                buffer_size,
                vk::BufferUsageFlags::UNIFORM_BUFFER,
                vk::MemoryPropertyFlags::HOST_VISIBLE
                    | vk::MemoryPropertyFlags::HOST_COHERENT
                    | vk::MemoryPropertyFlags::DEVICE_LOCAL,
                &device,
                device_memory_properties,
            );
            uniform_buffer.store(&[uniform], &device);

            uniform_buffer
        };

        let material_buffer = {
            let buffer_size =
                (scene.materials.len() * std::mem::size_of::<EnumMaterial>()) as vk::DeviceSize;

            let mut material_buffer = BufferResource::new(
                buffer_size,
                vk::BufferUsageFlags::STORAGE_BUFFER,
                vk::MemoryPropertyFlags::HOST_VISIBLE
                    | vk::MemoryPropertyFlags::HOST_COHERENT
                    | vk::MemoryPropertyFlags::DEVICE_LOCAL,
                &device,
                device_memory_properties,
            );
            material_buffer.store(&scene.materials, &device);

            material_buffer
        };

        let mut index_data: Vec<IndexData> = Vec::new();
        let tlas_instances: Vec<vk::AccelerationStructureInstanceKHR> = scene
            .tlas
            .iter()
            .enumerate()
            .map(|(index, instance)| {
                let m = instance.matrix;
                index_data.push(IndexData {
                    material_index: instance.material_index as u32,
                    area_light_index: instance.area_light_index as u32,
                    index_offset: instance
                        .blas_index
                        .map(|i| blas_args[i].index_offset)
                        .unwrap_or(0),
                });
                vk::AccelerationStructureInstanceKHR {
                    transform: vk::TransformMatrixKHR {
                        matrix: [
                            m.x_axis.x, m.x_axis.y, m.x_axis.z, m.w_axis.x, m.y_axis.x, m.y_axis.y,
                            m.y_axis.z, m.w_axis.y, m.z_axis.x, m.z_axis.y, m.z_axis.z, m.w_axis.z,
                        ],
                    },
                    instance_custom_index_and_mask: vk::Packed24_8::new(index as u32, 0xff),
                    instance_shader_binding_table_record_offset_and_flags: vk::Packed24_8::new(
                        instance.shader_offset,
                        vk::GeometryInstanceFlagsKHR::FORCE_OPAQUE.as_raw() as u8,
                    ),
                    acceleration_structure_reference: vk::AccelerationStructureReferenceKHR {
                        device_handle: instance
                            .blas_index
                            .map(|i| {
                                let as_addr_info =
                                    vk::AccelerationStructureDeviceAddressInfoKHR::builder()
                                        .acceleration_structure(blases[i])
                                        .build();
                                unsafe {
                                    acceleration_structure
                                        .get_acceleration_structure_device_address(&as_addr_info)
                                }
                            })
                            .unwrap_or(default_accel_handle),
                    },
                }
            })
            .collect();

        let (instance_count, instance_buffer) = {
            let instances = tlas_instances;

            let instance_buffer_size =
                std::mem::size_of::<vk::AccelerationStructureInstanceKHR>() * instances.len();

            let mut instance_buffer = BufferResource::new(
                instance_buffer_size as vk::DeviceSize,
                vk::BufferUsageFlags::SHADER_DEVICE_ADDRESS
                    | vk::BufferUsageFlags::ACCELERATION_STRUCTURE_BUILD_INPUT_READ_ONLY_KHR,
                vk::MemoryPropertyFlags::HOST_VISIBLE
                    | vk::MemoryPropertyFlags::HOST_COHERENT
                    | vk::MemoryPropertyFlags::DEVICE_LOCAL,
                &device,
                device_memory_properties,
            );

            instance_buffer.store(&instances, &device);

            (instances.len(), instance_buffer)
        };

        let (top_as, top_as_buffer) = {
            let build_range_info = vk::AccelerationStructureBuildRangeInfoKHR::builder()
                .first_vertex(0)
                .primitive_count(instance_count as u32)
                .primitive_offset(0)
                .transform_offset(0)
                .build();

            let build_command_buffer = {
                let allocate_info = vk::CommandBufferAllocateInfo::builder()
                    .command_buffer_count(1)
                    .command_pool(command_pool)
                    .level(vk::CommandBufferLevel::PRIMARY)
                    .build();

                let command_buffers =
                    unsafe { device.allocate_command_buffers(&allocate_info) }.unwrap();
                command_buffers[0]
            };

            unsafe {
                device
                    .begin_command_buffer(
                        build_command_buffer,
                        &vk::CommandBufferBeginInfo::builder()
                            .flags(vk::CommandBufferUsageFlags::ONE_TIME_SUBMIT)
                            .build(),
                    )
                    .unwrap();
                let memory_barrier = vk::MemoryBarrier::builder()
                    .src_access_mask(vk::AccessFlags::TRANSFER_WRITE)
                    .dst_access_mask(vk::AccessFlags::ACCELERATION_STRUCTURE_WRITE_KHR)
                    .build();
                device.cmd_pipeline_barrier(
                    build_command_buffer,
                    vk::PipelineStageFlags::TRANSFER,
                    vk::PipelineStageFlags::ACCELERATION_STRUCTURE_BUILD_KHR,
                    vk::DependencyFlags::empty(),
                    &[memory_barrier],
                    &[],
                    &[],
                );
            }

            let instances = vk::AccelerationStructureGeometryInstancesDataKHR::builder()
                .array_of_pointers(false)
                .data(vk::DeviceOrHostAddressConstKHR {
                    device_address: unsafe {
                        get_buffer_device_address(&device, instance_buffer.buffer)
                    },
                })
                .build();

            let geometry = vk::AccelerationStructureGeometryKHR::builder()
                .geometry_type(vk::GeometryTypeKHR::INSTANCES)
                .geometry(vk::AccelerationStructureGeometryDataKHR { instances })
                .build();

            let geometries = [geometry];

            let mut build_info = vk::AccelerationStructureBuildGeometryInfoKHR::builder()
                .flags(vk::BuildAccelerationStructureFlagsKHR::PREFER_FAST_TRACE)
                .geometries(&geometries)
                .mode(vk::BuildAccelerationStructureModeKHR::BUILD)
                .ty(vk::AccelerationStructureTypeKHR::TOP_LEVEL)
                .build();

            let size_info = unsafe {
                acceleration_structure.get_acceleration_structure_build_sizes(
                    vk::AccelerationStructureBuildTypeKHR::DEVICE,
                    &build_info,
                    &[build_range_info.primitive_count],
                )
            };

            let top_as_buffer = BufferResource::new(
                size_info.acceleration_structure_size,
                vk::BufferUsageFlags::ACCELERATION_STRUCTURE_STORAGE_KHR
                    | vk::BufferUsageFlags::SHADER_DEVICE_ADDRESS
                    | vk::BufferUsageFlags::STORAGE_BUFFER,
                vk::MemoryPropertyFlags::DEVICE_LOCAL,
                &device,
                device_memory_properties,
            );

            let as_create_info = vk::AccelerationStructureCreateInfoKHR::builder()
                .ty(build_info.ty)
                .size(size_info.acceleration_structure_size)
                .buffer(top_as_buffer.buffer)
                .offset(0)
                .build();

            let top_as = unsafe {
                acceleration_structure.create_acceleration_structure(&as_create_info, None)
            }
            .unwrap();

            build_info.dst_acceleration_structure = top_as;

            let scratch_buffer = BufferResource::new(
                size_info.build_scratch_size,
                vk::BufferUsageFlags::SHADER_DEVICE_ADDRESS | vk::BufferUsageFlags::STORAGE_BUFFER,
                vk::MemoryPropertyFlags::DEVICE_LOCAL,
                &device,
                device_memory_properties,
            );

            build_info.scratch_data = vk::DeviceOrHostAddressKHR {
                device_address: unsafe {
                    get_buffer_device_address(&device, scratch_buffer.buffer)
                },
            };

            unsafe {
                let build_infos = [build_info];
                let build_range_infos: &[&[_]] = &[&[build_range_info]];
                acceleration_structure.cmd_build_acceleration_structures(
                    build_command_buffer,
                    &build_infos,
                    build_range_infos,
                );
                device.end_command_buffer(build_command_buffer).unwrap();
                device
                    .queue_submit(
                        graphics_queue,
                        &[vk::SubmitInfo::builder()
                            .command_buffers(&[build_command_buffer])
                            .build()],
                        vk::Fence::null(),
                    )
                    .expect("queue submit failed.");

                device.queue_wait_idle(graphics_queue).unwrap();
                device.free_command_buffers(command_pool, &[build_command_buffer]);
                scratch_buffer.destroy(&device);
            }

            (top_as, top_as_buffer)
        };
        buffers.push(instance_buffer);
        buffers.push(top_as_buffer);

        let index_data = {
            let buffer_size =
                (index_data.len() * std::mem::size_of::<IndexData>()) as vk::DeviceSize;

            let mut index_data_buffer = BufferResource::new(
                buffer_size,
                vk::BufferUsageFlags::STORAGE_BUFFER,
                vk::MemoryPropertyFlags::HOST_VISIBLE
                    | vk::MemoryPropertyFlags::HOST_COHERENT
                    | vk::MemoryPropertyFlags::DEVICE_LOCAL,
                &device,
                device_memory_properties,
            );
            index_data_buffer.store(&index_data, &device);

            index_data_buffer
        };

        let textures = {
            let buffer_size =
                (scene.textures.len() * std::mem::size_of::<EnumTexture>()) as vk::DeviceSize;

            let mut textures_buffer = BufferResource::new(
                buffer_size,
                vk::BufferUsageFlags::STORAGE_BUFFER,
                vk::MemoryPropertyFlags::HOST_VISIBLE
                    | vk::MemoryPropertyFlags::HOST_COHERENT
                    | vk::MemoryPropertyFlags::DEVICE_LOCAL,
                &device,
                device_memory_properties,
            );
            textures_buffer.store(&scene.textures, &device);

            textures_buffer
        };

        let mut lights = scene.lights.clone();
        if lights.is_empty() {
            lights.push(EnumLight::new_distant(
                Vec3A::ZERO,
                Vec3A::ZERO,
                Vec3A::ZERO,
            ));
        }

        let lights = {
            let buffer_size = (lights.len() * std::mem::size_of::<EnumLight>()) as vk::DeviceSize;

            let mut lights_buffer = BufferResource::new(
                buffer_size,
                vk::BufferUsageFlags::STORAGE_BUFFER,
                vk::MemoryPropertyFlags::HOST_VISIBLE
                    | vk::MemoryPropertyFlags::HOST_COHERENT
                    | vk::MemoryPropertyFlags::DEVICE_LOCAL,
                &device,
                device_memory_properties,
            );
            lights_buffer.store(&lights, &device);

            lights_buffer
        };

        let area_lights = {
            let buffer_size =
                (scene.area_lights.len() * std::mem::size_of::<EnumAreaLight>()) as vk::DeviceSize;

            let mut area_lights_buffer = BufferResource::new(
                buffer_size,
                vk::BufferUsageFlags::STORAGE_BUFFER,
                vk::MemoryPropertyFlags::HOST_VISIBLE
                    | vk::MemoryPropertyFlags::HOST_COHERENT
                    | vk::MemoryPropertyFlags::DEVICE_LOCAL,
                &device,
                device_memory_properties,
            );
            area_lights_buffer.store(&scene.area_lights, &device);

            area_lights_buffer
        };

        Self {
            tlas: top_as,
            default_blas,
            blases,
            uniform: uniform_buffer,
            materials: material_buffer,
            buffers,
            index_data,
            indices,
            vertices,
            textures,
            lights,
            area_lights,
        }
    }

    unsafe fn destroy(self, device: &ash::Device, acceleration_structure: &AccelerationStructure) {
        acceleration_structure.destroy_acceleration_structure(self.tlas, None);
        acceleration_structure.destroy_acceleration_structure(self.default_blas, None);
        for blas in self.blases {
            acceleration_structure.destroy_acceleration_structure(blas, None);
        }
        self.materials.destroy(device);
        self.uniform.destroy(device);
        for buffer in self.buffers {
            buffer.destroy(device);
        }
        self.index_data.destroy(device);
        self.indices.destroy(device);
        self.vertices.destroy(device);
        self.textures.destroy(device);
        self.lights.destroy(device);
        self.area_lights.destroy(device);
    }
}<|MERGE_RESOLUTION|>--- conflicted
+++ resolved
@@ -1299,13 +1299,6 @@
         data_linear
     });
 
-<<<<<<< HEAD
-    let mut data_image_linear = data.next().unwrap();
-    let mut data_normal_linear = data.next().unwrap();
-    let mut data_albedo_linear = data.next().unwrap();
-
-    std::mem::swap(&mut data_image_linear, &mut data_normal_linear);
-=======
     let data_image_linear = data.next().unwrap();
     let data_normal_linear = data.next().unwrap();
     let data_albedo_linear = data.next().unwrap();
@@ -1313,7 +1306,6 @@
     let mut data_image_linear = f32_4_to_3(&data_image_linear);
     let mut data_normal_linear = f32_4_to_3(&data_normal_linear);
     let mut data_albedo_linear = f32_4_to_3(&data_albedo_linear);
->>>>>>> aea088d6
 
     average(&mut data_image_linear, N_SAMPLES);
     average(&mut data_normal_linear, N_SAMPLES);
